;;; tree-sitter-langs.el --- Grammar bundle for tree-sitter -*- lexical-binding: t; coding: utf-8 -*-

;; Copyright (C) 2020 Tuấn-Anh Nguyễn
;;
;; Author: Tuấn-Anh Nguyễn <ubolonton@gmail.com>
;; Keywords: languages tools parsers tree-sitter
;; Homepage: https://github.com/ubolonton/emacs-tree-sitter
<<<<<<< HEAD
;; Version: 0.9.1
;; Package-Requires: ((emacs "25.1") (tree-sitter "0.12.2") (s "1.9.0"))
=======
;; Version: 0.9.2
;; Package-Requires: ((emacs "25.1") (tree-sitter "0.12.2"))
>>>>>>> 04994785
;; License: MIT

;;; Commentary:

;; This is a convenient bundle of language grammars and queries for
;; `tree-sitter'. It serves as an interim distribution mechanism, until
;; `tree-sitter' is widespread enough for language major modes to include these
;; definitions on their own.
;;
;; Basically it's a multi-phase adoption process:
;;
;; 1. `tree-sitter-langs' populates global registries of grammars and queries.
;;    These global registries are defined by `tree-sitter-mode' and other
;;    `tree-sitter'-based language-agnostic minor modes, to extend existing
;;    major modes.
;;
;; 2. New `tree-sitter'-based language-specific minor modes use these global
;;    registries to extend existing major modes.
;;
;; 3. Major modes adopt new `tree-sitter'-based features, and distribute the
;;    grammars and queries on their own. They can either put these definitions
;;    in the global registries, or keep using them only internally.

;;; Code:

(require 'cl-lib)
(require 's)

(require 'tree-sitter)
(require 'tree-sitter-load)
(require 'tree-sitter-hl)

(require 'tree-sitter-langs-build)

(eval-when-compile
  (require 'pcase))

(defgroup tree-sitter-langs nil
  "Grammar bundle for `tree-sitter'."
  :group 'tree-sitter)

(defvar tree-sitter-langs--testing)
(eval-and-compile
  (unless (bound-and-true-p tree-sitter-langs--testing)
    (tree-sitter-langs-install-grammars :skip-if-installed)))

(defun tree-sitter-langs-ensure (lang-symbol)
  "Return the language object identified by LANG-SYMBOL.
If it cannot be loaded, this function tries to compile the grammar.

This function also tries to copy highlight query from the language repo, if it
exists.

See `tree-sitter-langs-repos'."
  (unwind-protect
      (condition-case nil
          (tree-sitter-require lang-symbol)
        (error
         (display-warning 'tree-sitter-test
                          (format "Could not load grammar for `%s', trying to compile it"
                                  lang-symbol))
         (tree-sitter-langs-compile lang-symbol)
         (tree-sitter-require lang-symbol)))
    (tree-sitter-langs--copy-query lang-symbol)))

;;; Add the bundle directory.
(cl-pushnew tree-sitter-langs--bin-dir
            tree-sitter-load-path)

;;; Link known major modes to languages in the bundle.
(pcase-dolist
    (`(,major-mode . ,lang-symbol)
     (reverse '((agda-mode       . agda)
                (sh-mode         . bash)
                (c-mode          . c)
                (csharp-mode     . c-sharp)
                (c++-mode        . cpp)
                (css-mode        . css)
                (elm-mode        . elm)
                (go-mode         . go)
                (haskell-mode    . haskell)
                (html-mode       . html)
                (java-mode       . java)
                (js-mode         . javascript)
                (js2-mode        . javascript)
                (json-mode       . json)
                (jsonc-mode      . json)
                (julia-mode      . julia)
                (ocaml-mode      . ocaml)
                (php-mode        . php)
                (python-mode     . python)
                (rjsx-mode       . javascript)
                (ruby-mode       . ruby)
                (rust-mode       . rust)
                (rustic-mode     . rust)
                (scala-mode      . scala)
                (swift-mode      . swift)
                (tuareg-mode     . ocaml)
                (typescript-mode . typescript))))
  (setf (map-elt tree-sitter-major-mode-language-alist major-mode)
        lang-symbol))

(defun tree-sitter-langs--hl-query-path (lang-symbol)
  (concat (file-name-as-directory
           (concat tree-sitter-langs--queries-dir
                   (symbol-name lang-symbol)))
          "highlights.scm"))

(defun tree-sitter-langs--query-conversion (query)
  "Convert QUERY so it matches the core `emacs-tree-sitter' engine."
  (when (stringp query)
    (setq query (s-replace "#match?" ".match?" query)
          query (s-replace "#eq?" ".eq?" query)
          query (s-replace "#is-not?" ".is-not?" query)))
  query)

(defun tree-sitter-langs--hl-default-patterns (lang-symbol)
  "Return the bundled default syntax highlighting patterns for LANG-SYMBOL.
Return nil if there are no bundled patterns."
  (condition-case nil
      (with-temp-buffer
        ;; TODO: Make this less ad-hoc.
        (dolist (sym (cons lang-symbol
                           (pcase lang-symbol
                             ('cpp '(c))
                             ('typescript '(javascript))
                             (_ nil))))
          (insert-file-contents (tree-sitter-langs--hl-query-path sym))
          (goto-char (point-max))
          (insert "\n"))
        (tree-sitter-langs--query-conversion (buffer-string)))
    (file-missing nil)))

(defun tree-sitter-langs--set-hl-default-patterns (&rest _args)
  "Use syntax highlighting patterns provided by `tree-sitter-langs'."
  (unless tree-sitter-hl-default-patterns
    (let ((lang-symbol (tsc--lang-symbol tree-sitter-language)))
      (setq tree-sitter-hl-default-patterns
            (tree-sitter-langs--hl-default-patterns lang-symbol)))))

(advice-add 'tree-sitter-hl--setup :before
            #'tree-sitter-langs--set-hl-default-patterns)

(provide 'tree-sitter-langs)
;;; tree-sitter-langs.el ends here<|MERGE_RESOLUTION|>--- conflicted
+++ resolved
@@ -5,13 +5,8 @@
 ;; Author: Tuấn-Anh Nguyễn <ubolonton@gmail.com>
 ;; Keywords: languages tools parsers tree-sitter
 ;; Homepage: https://github.com/ubolonton/emacs-tree-sitter
-<<<<<<< HEAD
-;; Version: 0.9.1
-;; Package-Requires: ((emacs "25.1") (tree-sitter "0.12.2") (s "1.9.0"))
-=======
 ;; Version: 0.9.2
 ;; Package-Requires: ((emacs "25.1") (tree-sitter "0.12.2"))
->>>>>>> 04994785
 ;; License: MIT
 
 ;;; Commentary:
