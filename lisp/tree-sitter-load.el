--- conflicted
+++ resolved
@@ -33,13 +33,7 @@
   (pcase system-type
     ;; The CLI tool outputs `.so', but `.dylib' is more sensible on macOS.
     ('darwin (list ".dylib" ".so"))
-<<<<<<< HEAD
-    ((or 'gnu 'gnu/linux 'gnu/kfreebsd 'berkeley-unix) "so")
-=======
-    ('berkeley-unix (list ".so"))
-    ('gnu/linux (list ".so"))
-    ('android (list ".so"))
->>>>>>> 0b0eec38
+    ((or 'gnu 'gnu/linux 'gnu/kfreebsd 'berkeley-unix 'android) "so")
     ('windows-nt (list ".dll"))
     (_ (error "Unsupported system-type %s" system-type)))
   "List of suffixes for shared libraries that define tree-sitter languages.")
