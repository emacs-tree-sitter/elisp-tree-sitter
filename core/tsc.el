;;; tsc.el --- Core Tree-sitter APIs -*- lexical-binding: t; coding: utf-8 -*-

;; Copyright (C) 2019  Tuấn-Anh Nguyễn
;;
;; Author: Tuấn-Anh Nguyễn <ubolonton@gmail.com>
;;         Jorge Javier Araya Navarro <jorgejavieran@yahoo.com.mx>
;; Keywords: languages tools parsers dynamic-modules tree-sitter
;; Homepage: https://github.com/ubolonton/emacs-tree-sitter
;; Version: 0.12.1
;; Package-Requires: ((emacs "25.1"))
;; SPDX-License-Identifier: MIT

;;; Commentary:

;; This is the core APIs of the Emacs binding for Tree-sitter, an incremental
;; parsing system.

;;; Code:

(require 'tsc-obsolete)

(unless (functionp 'module-load)
  (error "Dynamic module feature not available, please compile Emacs --with-modules option turned on"))

;; Load the dynamic module at compile time as well, to satisfy the byte compiler.
(eval-and-compile
  (defconst tsc--dyn-version "0.12.1"
    "Required version of the dynamic module `tsc-dyn'.")
  (require 'tsc-dyn-get)
  (tsc-dyn-get-ensure tsc--dyn-version))

(require 'tsc-dyn)

(eval-when-compile
  (require 'pcase)
  (require 'subr-x)
  (require 'cl-lib))

(defmacro tsc--without-restriction (&rest body)
  "Execute BODY with narrowing disabled."
  (declare (indent 0))
  `(save-restriction
     (widen)
     ,@body))

(defmacro tsc--save-context (&rest body)
  "Execute BODY wrapped in a `save-excursion', with narrowing disabled."
  (declare (indent 0))
  `(save-excursion
     (tsc--without-restriction
       ,@body)))


;;; Type conversion.

(defun tsc-point-from-position (position)
  "Convert POSITION to a valid tree-sitter point.

A \"point\" in this context is a (LINE-NUMBER . BYTE-COLUMN) pair. See
`tsc-parse-chunks' for a more detailed explanation."
  (tsc--save-context
    (tsc--point-from-position position)))

(defun tsc--point-from-position (position)
  "Convert POSITION to a valid tree-sitter point.
Prefer `tsc-point-from-position', unless there's a real performance bottleneck.

This function must be called within a `tsc--save-context' block."
  (goto-char position)
  (let ((line-number (line-number-at-pos position))
        ;; TODO: Add tests that fail if `current-column' is used instead.
        (byte-column (- (position-bytes position)
                        (position-bytes (line-beginning-position)))))
    (cons line-number byte-column)))

(defun tsc-point-to-position (point)
  "Convert tree-sitter POINT to buffer position.

A \"point\" in this context is a (LINE-NUMBER . BYTE-COLUMN) pair. See
`tsc-parse-chunks' for a more detailed explanation."
  (tsc--save-context
    (let ((line-number (car point))
          (byte-column (cdr point)))
      (goto-char 1)
      (forward-line (- line-number 1))
      (byte-to-position (+ byte-column (position-bytes (line-beginning-position)))))))


;;; Extracting buffer's text.

(defun tsc--buffer-input (bytepos _line-number _byte-column)
  "Return a portion of the current buffer's text, starting from BYTEPOS.
BYTEPOS is automatically clamped to the range valid for the current buffer.

This function must be called with narrowing disabled, e.g. within a
`tsc--without-restriction' block."
  (let* ((max-pos (point-max))
         (beg-byte (max 1 bytepos))
         ;; ;; TODO: Don't hard-code read length.
         (end-byte (+ 1024 beg-byte))
         ;; nil means > max-pos, since we already made sure they are non-negative.
         (beg-pos (or (byte-to-position beg-byte) max-pos))
         (end-pos (or (byte-to-position end-byte) max-pos)))
    (buffer-substring-no-properties beg-pos end-pos)))

(defun tsc--buffer-substring-no-properties (beg-byte end-byte)
  "Return the current buffer's text from BEG-BYTE to END-BYTE.
This function must be called with narrowing disabled, e.g. within a
`tsc--without-restriction' block."
  (buffer-substring-no-properties
   (byte-to-position beg-byte)
   (byte-to-position end-byte)))

(defun tsc--node-text (node)
  "Return NODE's text, assuming it's from the current buffer's syntax tree.
Prefer `tsc-node-text', unless there's a real bottleneck.

This function must be called with narrowing disabled, e.g. within a
`tsc--without-restriction' block."
  (pcase-let ((`(,beg . ,end) (tsc-node-position-range node)))
    (buffer-substring-no-properties beg end)))

(defun tsc-node-text (node)
  "Return NODE's text, assuming it's from the current buffer's syntax tree."
  (tsc--without-restriction
    (tsc--node-text node)))


;;; Convenient versions of some functions.

(defun tsc-get-descendant-for-position-range (node beg end)
  "Return the smallest node within NODE that spans the range (BEG . END).
This function must be called in NODE's source buffer."
  (tsc-get-descendant-for-byte-range
   node
   (position-bytes beg)
   (position-bytes end)))

(defun tsc-get-named-descendant-for-position-range (node beg end)
  "Return the smallest named node within NODE that spans the range (BEG . END).
This function must be called in NODE's source buffer."
  (tsc-get-named-descendant-for-byte-range
   node
   (position-bytes beg)
   (position-bytes end)))

(defun tsc-get-child-by-field (node field)
  "Return NODE's child associated with FIELD, which should be a keyword."
  (unless (keywordp field)
    (signal 'wrong-type-argument (list 'keywordp field)))
  (tsc--get-child-by-field-name node (substring (symbol-name field) 1)))

(defun tsc-node-start-position (node)
  "Return NODE's start position.
This function must be called in NODE's source buffer."
  (byte-to-position (tsc-node-start-byte node)))

(defun tsc-node-end-position (node)
  "Return NODE's end position.
This function must be called in NODE's source buffer."
  (byte-to-position (tsc-node-end-byte node)))

(defun tsc-node-position-range (node)
  "Return NODE's (START-POSITION . END-POSITION).
<<<<<<< HEAD
Must be called from NODE's associated source code buffer."
=======
This function must be called in NODE's source buffer."
>>>>>>> 0e85f55a
  (let ((range (tsc-node-byte-range node)))
    (cl-callf byte-to-position (car range))
    (cl-callf byte-to-position (cdr range))
    range))

(defun tsc-goto-first-child-for-position (cursor position)
  "Move CURSOR to the first child that extends beyond the given POSITION.
Return the index of the child node if one was found, nil otherwise."
  (tsc-goto-first-child-for-byte cursor (position-bytes position)))

(defun tsc-lang-field-id (language field)
  "Return the numeric id of FIELD in LANGUAGE. FIELD should be a keyword."
  (unless (keywordp field)
    (signal 'wrong-type-argument (list 'keywordp field)))
  (tsc--lang-field-id-for-name language (substring (symbol-name field) 1)))

(defun tsc-lang-node-type-id (language node-type)
  "Return the numeric id of NODE-TYPE in LANGUAGE.
NODE-TYPE should be a symbol (named nodes) or a string (anonymous nodes)."
  (cond
   ((symbolp node-type)
    (tsc--lang-type-id-for-name language (symbol-name node-type) :named))
   (t
    (tsc--lang-type-id-for-name language node-type nil))))


;;; Querying.

(defun tsc--stringify-patterns (patterns)
  "Convert PATTERNS into a query string that can be passed to `tsc--make-query'."
  (cond
   ((stringp patterns) patterns)
   ((sequencep patterns)
    ;; XXX: This is hacky.
    (thread-last (mapconcat (lambda (p) (format "%S" p)) patterns "\n")
      (replace-regexp-in-string (regexp-quote "\\?") "?")
      (replace-regexp-in-string (regexp-quote "\\.") ".")))
   (t (error "Invalid patterns"))))

(defun tsc-make-query (language patterns &optional tag-assigner)
  "Create a new query for LANGUAGE from a sequence of S-expression PATTERNS.
The query is associated with LANGUAGE, and can only be run on syntax nodes
parsed with LANGUAGE.

When the query is executed, each captured node is tagged with a symbol, whose
name is the corresponding capture name defined in PATTERNS. For example, nodes
that are captured as \"@function.builtin\" will be tagged with the symbol
`function.builtin'. This behavior can be customized by the optional function
TAG-ASSIGNER, which should return a tag value when given a capture name (without
the prefix \"@\"). If it returns nil, the associated capture name is disabled.

See also: `tsc-query-captures' and `tsc-query-matches'."
  (tsc--make-query language (tsc--stringify-patterns patterns)
                  (or tag-assigner #'intern)))

(defun tsc-query-matches (query node text-function &optional cursor)
  "Execute QUERY on NODE and return a sequence of matches.
Matches are sorted in the order they were found.

Each match has the form (PATTERN-INDEX . MATCH-CAPTURES), where PATTERN-INDEX is
the 0-based position of the matched pattern within QUERY, and MATCH-CAPTURES is
a sequence of captures associated with the match, similar to that returned by
`tsc-query-captures'.

TEXT-FUNCTION is called to get nodes' texts (for text-based predicates). It
should take 2 parameters: (BEG-BYTE END-BYTE), and return the corresponding
chunk of text in the source code.

If the optional arg CURSOR is non-nil, it is used as the query-cursor to execute
QUERY. Otherwise, a newly created query-cursor is used."
  (tsc--query-cursor-matches
   (or cursor (tsc-make-query-cursor)) query node text-function))

(defun tsc-query-captures (query node text-function &optional cursor)
  "Execute QUERY on NODE and return a sequence of captures.
Captures are sorted in the order they appear.

Each capture has the form (CAPTURE-TAG . CAPTURED-NODE), where CAPTURE-TAG is a
symbol, whose name is the corresponding capture name defined in QUERY (without
the prefix \"@\"). If QUERY was created with a custom tag assigner, CAPTURE-TAG
is the value returned by that function instead. See also: `tsc-make-query'.

TEXT-FUNCTION is called to get nodes' texts (for text-based predicates). It
should take 2 parameters: (BEG-BYTE END-BYTE), and return the corresponding
chunk of text in the source code.

If the optional arg CURSOR is non-nil, it is used as the query-cursor to execute
QUERY. Otherwise, a newly created query-cursor is used."
  (tsc--query-cursor-captures
   (or cursor (tsc-make-query-cursor)) query node text-function))


;;; Utilities.

(defun tsc-pp-to-string (tree)
  "Return the pretty-printed string of TREE's sexp."
  (pp-to-string (read (tsc-tree-to-sexp tree))))

(defun tsc--node-steps (node)
  "Return the sequence of steps from the root node to NODE.

Each step has the form (CHILD-NODE . NTH), where CHILD-NODE is the node to
descend into, and NTH is its 0-based ordinal position within the parent node.

If NODE is the root node, the sequence is empty."
  (let ((steps)
        (parent)
        (this node))
    (while (setq parent (tsc-get-parent this))
      (push (catch :tsc-step
              (let ((i 0))
                (tsc-mapc-children (lambda (child)
                                    (if (tsc-node-eq child this)
                                        (throw :tsc-step (cons this i))
                                      (setq i (1+ i))))
                                  parent))
              (throw :tsc-is-not-parents-child (cons this parent)))
            steps)
      (setq this parent))
    steps))

(define-error 'tsc--invalid-node-step "Cannot follow node step")

(defun tsc--node-from-steps (tree steps)
  "Follow STEPS from TREE's root node; return the final node.
STEPS should be a sequence of steps, as described by `tsc--node-steps'.

If a step cannot be followed, signal a `tsc--invalid-node-step' error."
  (let ((this (tsc-root-node tree)))
    (pcase-dolist (`(,old-node . ,i) steps)
      (let ((new-node (tsc-get-nth-child this i)))
        (unless new-node
          (signal 'tsc--invalid-node-step (list this old-node i new-node)))
        (let ((new-type (tsc-node-type new-node))
              (old-type (tsc-node-type old-node)))
          (unless (equal old-type new-type)
            (signal 'tsc--invalid-node-step (list this old-node i new-node))))
        (setq this new-node)))
    this))

(provide 'tsc)
;;; tsc.el ends here<|MERGE_RESOLUTION|>--- conflicted
+++ resolved
@@ -165,11 +165,7 @@
 
 (defun tsc-node-position-range (node)
   "Return NODE's (START-POSITION . END-POSITION).
-<<<<<<< HEAD
-Must be called from NODE's associated source code buffer."
-=======
-This function must be called in NODE's source buffer."
->>>>>>> 0e85f55a
+This function must be called in NODE's source buffer."
   (let ((range (tsc-node-byte-range node)))
     (cl-callf byte-to-position (car range))
     (cl-callf byte-to-position (cdr range))
